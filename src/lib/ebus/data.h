--- conflicted
+++ resolved
@@ -34,13 +34,7 @@
 
 using namespace std;
 
-<<<<<<< HEAD
 /** @brief the separator character used between multiple values (in CSV only). */
-=======
-/** \file data.h */
-
-/** the separator character used between multiple values (in CSV only). */
->>>>>>> 55be6ddf
 #define VALUE_SEPARATOR ';'
 
 /** @brief the separator character used between base type name and length (in CSV only). */
@@ -54,20 +48,13 @@
 
 /** @brief the message part in which a data field is stored. */
 enum PartType {
-<<<<<<< HEAD
 	pt_any,          //!< stored in any data (master or slave)
 	pt_masterData,   //!< stored in master data
 	pt_slaveData,    //!< stored in slave data
-=======
-	pt_any,          /*!< stored in any data (master or slave) */
-	pt_masterData,   /*!< stored in master data */
-	pt_slaveData,    /*!< stored in slave data */
->>>>>>> 55be6ddf
 };
 
 /** @brief the available base data types. */
 enum BaseType {
-<<<<<<< HEAD
 	bt_str,    //!< text string in a @a StringDataField
 	bt_hexstr, //!< hex digit string in a @a StringDataField
 	bt_dat,    //!< date in a @a StringDataField
@@ -96,38 +83,7 @@
 	const unsigned int maxValueOrLength;     //!< maximum binary value (maximum length of string for @a StringDataField)
 	const unsigned int divisor;              //!< @a bt_number: divisor
 	const unsigned char precisionOrFirstBit; //!< @a bt_number: precision for formatting or offset to first bit if (@a numBits%8)!=0
-=======
-	bt_str,    /*!< text string in a @a StringDataField */
-	bt_hexstr, /*!< hex digit string in a @a StringDataField */
-	bt_dat,    /*!< date in a @a StringDataField */
-	bt_tim,    /*!< time in a @a StringDataField */
-	bt_num,    /*!< numeric value in a @a NumericDataField */
-};
-
-/** flags for dataType_t. */
-const unsigned int ADJ = 0x01; /*!< adjustable length, numBits is maximum length */
-const unsigned int BCD = 0x02; /*!< binary representation is BCD */
-const unsigned int REV = 0x04; /*!< reverted binary representation (most significant byte first) */
-const unsigned int SIG = 0x08; /*!< signed value */
-const unsigned int LST = 0x10; /*!< value list is possible (without applied divisor) */
-const unsigned int DAY = 0x20; /*!< forced value list defaulting to week days */
-const unsigned int IGN = 0x40; /*!< ignore value during read and write */
-const unsigned int FIX = 0x80; /*!< fixed width formatting */
-
-/** the structure for defining field types with their properties. */
-typedef struct {
-	const char* name;                        /*!< field identifier */
-	const unsigned int maxBits;              /*!< number of bits (maximum length if @a ADJ flag is set, must be multiple of 8 with flag @a BCD) */
-	const BaseType type;                     /*!< base data type */
-	const unsigned int flags;                /*!< flags (e.g. @a BCD) */
-	const unsigned int replacement;          /*!< replacement value (fill-up value for @a bt_str / @a bt_hexstr, no replacement if equal to @a minValueOrLength for @a bt_num) */
-	const unsigned int minValueOrLength;     /*!< minimum binary value (minimum length of string for @a StringDataField) */
-	const unsigned int maxValueOrLength;     /*!< maximum binary value (maximum length of string for @a StringDataField) */
-	const unsigned int divisor;              /*!< @a bt_number: divisor */
-	const unsigned char precisionOrFirstBit; /*!< @a bt_number: precision for formatting or offset to first bit if (@a numBits%8)!=0 */
->>>>>>> 55be6ddf
 } dataType_t;
-
 
 /**
  * @brief Parse an unsigned int value.
@@ -146,12 +102,9 @@
  * @param begin the iterator to the beginning of the items.
  * @param end the iterator to the end of the items.
  * @param pos the iterator with the erroneous position.
-<<<<<<< HEAD
  * @param filename the name of the file being read.
  * @param lineNo the current line number in the file being read.
  * @param result the result code.
-=======
->>>>>>> 55be6ddf
  */
 void printErrorPos(vector<string>::iterator begin, const vector<string>::iterator end, vector<string>::iterator pos, string filename, size_t lineNo, result_t result);
 
@@ -704,10 +657,7 @@
 	 * @brief Constructs a new instance.
 	 */
 	DataFieldTemplates() : FileReader<void*>::FileReader(false) {}
-<<<<<<< HEAD
-=======
-
->>>>>>> 55be6ddf
+
 	/**
 	 * @brief Destructor.
 	 */
@@ -720,17 +670,13 @@
 
 	/**
 	 * @brief Adds a template @a DataField instance to this map.
-	 * @param message the @a DataField instance to add.
+	 * @param field the @a DataField instance to add.
 	 * @param replace whether replacing an already stored instance is allowed.
 	 * @return @a RESULT_OK on success, or an error code.
 	 * Note: the caller may not free the added instance on success.
 	 */
-<<<<<<< HEAD
 	result_t add(DataField* field, bool replace=false);
-=======
-	result_t add(DataField* message, bool replace=false);
-
->>>>>>> 55be6ddf
+
 	// @copydoc
 	virtual result_t addFromFile(vector<string>& row, void* arg, vector< vector<string> >* defaults, const string& filename, unsigned int lineNo);
 
